--- conflicted
+++ resolved
@@ -465,11 +465,7 @@
         val: Value,
     ) -> Result<Option<Value>, error::RuntimeError> {
         match self {
-<<<<<<< HEAD
             Value::Object(obj_info) => ObjectRef(*obj_info).set_property(allocator, key, val),
-=======
-            Value::Object(obj_info) => unsafe { &mut **obj_info }.set_property(allocator, key, val),
->>>>>>> 9e870a80
             Value::Other(_) => Err(error::RuntimeError::Type(format!(
                 "TypeError: Cannot set property '{}' of {}",
                 key.to_string(),
